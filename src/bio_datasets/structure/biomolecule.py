--- conflicted
+++ resolved
@@ -410,14 +410,11 @@
             ]
             return selected_coords
 
-<<<<<<< HEAD
     def residue_separations(self):
         return np.abs(
             self.atoms.residue_index[:, None] - self.atoms.residue_index[None, :]
         )
 
-    def distances(
-=======
     def residue_all_atom_coords(self):
         assert self.residue_dictionary.atom_types is not None
         all_atom_coords = np.full(
@@ -434,7 +431,6 @@
         return all_atom_coords
 
     def residue_distances(
->>>>>>> 0bb5e437
         self,
         atom_names: Union[str, List[str]],
         residue_mask_from: Optional[np.ndarray] = None,
@@ -591,7 +587,6 @@
             ]
         )
 
-<<<<<<< HEAD
     @property
     def chain_ids(self):
         return self._chain_ids
@@ -601,9 +596,6 @@
         return [(chain_id, self.get_chain(chain_id)) for chain_id in self.chain_ids]
 
     def get_chain(self, chain_id: str) -> "BiomoleculeChain":
-=======
-    def get_chain(self, chain_id: str):
->>>>>>> 0bb5e437
         return self._chains_lookup[chain_id]
 
     def __getitem__(self, key):
